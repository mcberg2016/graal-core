--- conflicted
+++ resolved
@@ -51,12 +51,7 @@
 
     @Override
     public Node copy(Graph into) {
-<<<<<<< HEAD
-        FloatMul x = new FloatMul(kind, null, null, isStrictFP(), into);
-        return x;
-=======
         return new FloatMul(kind, null, null, isStrictFP(), into);
->>>>>>> 7677555d
     }
 
 }